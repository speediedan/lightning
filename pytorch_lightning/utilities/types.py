--- conflicted
+++ resolved
@@ -1,10 +1,3 @@
-<<<<<<< HEAD
-from typing import Any, Dict, Iterator, List, Sequence, Union
-
-import torch
-from torch.utils.data import DataLoader
-from torchmetrics import Metric
-=======
 # Copyright The PyTorch Lightning team.
 #
 # Licensed under the Apache License, Version 2.0 (the "License");
@@ -18,15 +11,15 @@
 # WITHOUT WARRANTIES OR CONDITIONS OF ANY KIND, either express or implied.
 # See the License for the specific language governing permissions and
 # limitations under the License.
->>>>>>> 072ad52b
 """
 Convention:
  - Do not include any `_TYPE` suffix
  - Types used in public hooks (as those in the `LightningModule` and `Callback`) should be public (no trailing `_`)
 """
-from typing import Any, Dict, Iterator, List, Union
+from typing import Any, Dict, Iterator, List, Sequence, Union
 
 import torch
+from torch.utils.data import DataLoader
 from torchmetrics import Metric
 
 _METRIC = Union[Metric, torch.Tensor, int, float]
