# Copyright The PyTorch Lightning team.
#
# Licensed under the Apache License, Version 2.0 (the "License");
# you may not use this file except in compliance with the License.
# You may obtain a copy of the License at
#
#     http://www.apache.org/licenses/LICENSE-2.0
#
# Unless required by applicable law or agreed to in writing, software
# distributed under the License is distributed on an "AS IS" BASIS,
# WITHOUT WARRANTIES OR CONDITIONS OF ANY KIND, either express or implied.
# See the License for the specific language governing permissions and
# limitations under the License.
import logging
import os
import subprocess
import sys
from time import sleep
from typing import Any, Dict, List, Optional, Union

import numpy as np
import torch
import torch.distributed as torch_distrib
from torch.nn.parallel.distributed import DistributedDataParallel
from torch.optim import Optimizer

from pytorch_lightning.distributed import LightningDistributed
from pytorch_lightning.overrides import LightningDistributedModule
from pytorch_lightning.overrides.distributed import prepare_for_backward
from pytorch_lightning.plugins.environments.cluster_environment import ClusterEnvironment
from pytorch_lightning.plugins.training_type.parallel import ParallelPlugin
from pytorch_lightning.utilities import (
    _HYDRA_AVAILABLE,
    _TORCH_GREATER_EQUAL_1_7,
    _TORCH_GREATER_EQUAL_1_8,
    rank_zero_warn,
)
from pytorch_lightning.utilities.distributed import rank_zero_only, ReduceOp, sync_ddp_if_available
from pytorch_lightning.utilities.exceptions import MisconfigurationException
from pytorch_lightning.utilities.seed import seed_everything

if _HYDRA_AVAILABLE:
    from hydra.core.hydra_config import HydraConfig
    from hydra.utils import get_original_cwd, to_absolute_path
if _TORCH_GREATER_EQUAL_1_8:
    from pytorch_lightning.utilities.distributed import register_ddp_comm_hook

log = logging.getLogger(__name__)


class DDPPlugin(ParallelPlugin):
    """
    Plugin for multi-process single-device training on one or multiple nodes.

    The master process in each node spawns N-1 child processes via :func:`subprocess.Popen`,
    where N is the number of devices (e.g. GPU) per node.
    It is very similar to how :mod:`torch.distributed.launch` launches processes.
    """

    distributed_backend = "ddp"

    def __init__(
        self,
        parallel_devices: Optional[List[torch.device]] = None,
        num_nodes: int = 1,
        cluster_environment: ClusterEnvironment = None,
        sync_batchnorm: bool = False,
        ddp_comm_state: Optional[object] = None,
        ddp_comm_hook: Optional[callable] = None,
        ddp_comm_wrapper: Optional[callable] = None,
        **kwargs: Union[Any, Dict[str, Any]],
    ) -> None:
        super().__init__(parallel_devices=parallel_devices, cluster_environment=cluster_environment)
        self.interactive_ddp_procs = []
        self.num_nodes = num_nodes
        self.sync_batchnorm = sync_batchnorm
        self.dist = LightningDistributed()
        self._ddp_kwargs = kwargs
        self._has_spawned_children = False
        self.task_idx = None
        self.num_processes = len(parallel_devices) if parallel_devices is not None else parallel_devices
        self._ddp_comm_state = ddp_comm_state
        self._ddp_comm_hook = ddp_comm_hook
        self._ddp_comm_wrapper = ddp_comm_wrapper
        self.set_world_ranks()

    @property
    def root_device(self):
        return self.parallel_devices[self.local_rank]

    @property
    def distributed_sampler_kwargs(self):
        distributed_sampler_kwargs = dict(num_replicas=(self.num_nodes * self.num_processes), rank=self.global_rank)
        return distributed_sampler_kwargs

    @property
    def _is_single_process_single_device(self) -> bool:
        return True

    def setup_environment(self):
        # start the other scripts
        if not self.cluster_environment.creates_children() and os.environ.get("PL_IN_DDP_SUBPROCESS", "0") != "1":
            self._call_children_scripts()

        # set the task idx
        self.task_idx = self.cluster_environment.local_rank()

        self.setup_distributed()

    def _call_children_scripts(self):

        # bookkeeping of spawned processes
        assert self.local_rank == 0
        self._check_can_spawn_children()
        self._has_spawned_children = True

        # DDP Environment variables
        os.environ["MASTER_ADDR"] = self.cluster_environment.master_address()
        os.environ["MASTER_PORT"] = str(self.cluster_environment.master_port())

        # allow the user to pass the node rank
        os.environ["NODE_RANK"] = str(self.cluster_environment.node_rank())
        os.environ["LOCAL_RANK"] = str(self.cluster_environment.local_rank())

        # when user is using hydra find the absolute path
        path_lib = os.path.abspath if not _HYDRA_AVAILABLE else to_absolute_path

        # pull out the commands used to run the script and resolve the abs file path
        command = sys.argv
        try:
            full_path = path_lib(command[0])
        except Exception:
            full_path = os.path.abspath(command[0])

        command[0] = full_path
        # use the same python interpreter and actually running
        command = [sys.executable] + command

        # the visible devices tell us how many GPUs we want to use.
        # when the trainer script was called the device has already been scoped by the time
        # code reaches this point. so, to call the scripts, we need to leave cuda visible devices alone
        # but forward the GPUs selected via environment variables
        if self.parallel_devices is None:
            raise MisconfigurationException("you selected (distribute_backend = ddp) but did not set Trainer(gpus=?)")

        os.environ["PL_IN_DDP_SUBPROCESS"] = "1"

<<<<<<< HEAD
        if self.lightning_module.logger is not None:
            os.environ["PL_EXP_VERSION"] = str(self.lightning_module.logger.version)

        os.environ["WORLD_SIZE"] = f"{self.num_processes * self.num_nodes}"
=======
        num_gpus = len(self.parallel_devices)
        os.environ["WORLD_SIZE"] = f"{num_gpus * self.num_nodes}"
>>>>>>> 14e6b46c

        self.interactive_ddp_procs = []

        for local_rank in range(1, self.num_processes):
            env_copy = os.environ.copy()
            env_copy["LOCAL_RANK"] = f"{local_rank}"

            if self.lightning_module.logger is not None:
                # spawned processes must reference the same log dir, prevent auto-increment version
                env_copy["PL_EXP_VERSION"] = str(self.lightning_module.logger.version)

            # remove env var if global seed not set
            if os.environ.get("PL_GLOBAL_SEED") is None and "PL_GLOBAL_SEED" in env_copy:
                del env_copy["PL_GLOBAL_SEED"]

            # start process
            # if hydra is available and initialized, make sure to set the cwd correctly
            cwd: Optional[str] = None
            if _HYDRA_AVAILABLE:
                if HydraConfig.initialized():
                    cwd = get_original_cwd()
                    os_cwd = f'"{os.getcwd()}"'
                    command += [f'hydra.run.dir={os_cwd}', f'hydra.job.name=train_ddp_process_{local_rank}']
            proc = subprocess.Popen(command, env=env_copy, cwd=cwd)
            self.interactive_ddp_procs.append(proc)

            # starting all processes at once can cause issues
            # with dataloaders delay between 1-10 seconds
            delay = np.random.uniform(1, 5, 1)[0]
            sleep(delay)

    def setup_distributed(self):
        # TODO: check if needed
        seed = os.environ.get("PL_GLOBAL_SEED")
        if seed is not None:
            seed_everything(int(seed))

        # determine which process we are and world size
        self.set_world_ranks()

        # set warning rank
        rank_zero_only.rank = self.global_rank

        # set up server using proc 0's ip address
        # try to init for 20 times at max in case ports are taken
        # where to store ip_table
        self.init_ddp_connection()

        # on world_size=0 let everyone know training is starting
        if self.is_global_zero and not torch.distributed.is_initialized():
            log.info("-" * 100)
            log.info(f"distributed_backend={self.distributed_backend}")
            log.info(f"All DDP processes registered. Starting ddp with {self.world_size} processes")
            log.info("-" * 100)

        # set the ranks and devices
        self.dist.rank = self.global_rank
        self.dist.device = self.root_device

    def _check_can_spawn_children(self):
        if self._has_spawned_children:
            raise RuntimeError(
                "You tried to run `.fit` or `.test` multiple times in the same script."
                " This is not supported in DDP mode, switch to `distributed_backend='ddp_spawn'` instead."
            )

    def set_world_ranks(self) -> None:
        if self.cluster_environment is not None:
            self.cluster_environment.set_global_rank(self.node_rank * self.num_processes + self.local_rank)
            self.cluster_environment.set_world_size(self.num_nodes * self.num_processes)
            rank_zero_only.rank = self.cluster_environment.global_rank()

    def pre_configure_ddp(self):
        # if unset, default `find_unused_parameters` `True`
        # Many models require setting this parameter to True, as there are corner cases
        # when not all parameter backward hooks are fired by the autograd engine even if require_grad is set to True.
        # This flag does come with a performance hit, so it is suggested to disable in cases where it is possible.
        self._ddp_kwargs["find_unused_parameters"] = self._ddp_kwargs.get("find_unused_parameters", True)
        # todo: PyTorch 1.7.0 DDP introduces ``self.reducer._rebuild_buckets()`` breaking manual_optimization
        if _TORCH_GREATER_EQUAL_1_7 and not self.lightning_module.automatic_optimization and not self._ddp_kwargs.get(
            "find_unused_parameters", False
        ):
            rank_zero_warn(
                "From PyTorch 1.7.0, Lightning ``manual_optimization`` needs to set ``find_unused_parameters=True`` "
                "to properly work with DDP."
            )
            self._ddp_kwargs["find_unused_parameters"] = True

    def _register_ddp_hooks(self) -> None:
        # currently, DDP communication hooks only work with NCCL backend and SPSD (single process single device) mode
        # https://github.com/pytorch/pytorch/blob/v1.8.0/torch/nn/parallel/distributed.py#L1080-L1084
        if (_TORCH_GREATER_EQUAL_1_8 and self.on_gpu and self._is_single_process_single_device):
            register_ddp_comm_hook(
                model=self._model,
                ddp_comm_state=self._ddp_comm_state,
                ddp_comm_hook=self._ddp_comm_hook,
                ddp_comm_wrapper=self._ddp_comm_wrapper,
            )

    def configure_ddp(self):
        self.pre_configure_ddp()
        self._model = DistributedDataParallel(
            LightningDistributedModule(self.model),
            device_ids=self.determine_ddp_device_ids(),
            **self._ddp_kwargs,
        )
        self._register_ddp_hooks()

    def determine_ddp_device_ids(self):
        if self.root_device.type == "cpu":
            return None
        return [self.root_device.index]

    def init_ddp_connection(self, global_rank: Optional[int] = None, world_size: Optional[int] = None) -> None:
        global_rank = global_rank if global_rank is not None else self.cluster_environment.global_rank()
        world_size = world_size if world_size is not None else self.cluster_environment.world_size()
        os.environ["MASTER_ADDR"] = self.cluster_environment.master_address()
        os.environ["MASTER_PORT"] = str(self.cluster_environment.master_port())
        if not torch.distributed.is_initialized():
            log.info(f"initializing ddp: GLOBAL_RANK: {global_rank}, MEMBER: {global_rank + 1}/{world_size}")
            torch_distrib.init_process_group(self.torch_distributed_backend, rank=global_rank, world_size=world_size)

    def pre_dispatch(self):
        # move the model to the correct device
        self.model_to_device()

        if self.sync_batchnorm:
            self.model = self.configure_sync_batchnorm(self.model)

        self.configure_ddp()

        self.barrier()

    def post_dispatch(self) -> None:
        self.cluster_environment.teardown()

    def barrier(self, *args, **kwargs):
        if torch_distrib.is_initialized():
            torch_distrib.barrier()

    def broadcast(self, obj: object, src: int = 0) -> object:
        return self.dist.broadcast(obj)

    def pre_backward(self, closure_loss: torch.Tensor, should_accumulate: bool, optimizer: Optimizer, opt_idx: int):
        """Run before precision plugin executes backward"""
        if not self.lightning_module.automatic_optimization and self.model.require_backward_grad_sync:
            prepare_for_backward(self.model, closure_loss)

    def model_to_device(self):
        if self.root_device.type == "cuda":
            torch.cuda.set_device(self.root_device)
        self.model.to(self.root_device)

    def reduce(self, tensor, group: Optional[Any] = None, reduce_op: Optional[Union[ReduceOp, str]] = "mean"):
        """
        Reduces a tensor from several distributed processes to one aggregated tensor.

        Args:
            tensor: the tensor to sync and reduce
            group: the process group to gather results from. Defaults to all processes (world)
            reduce_op: the reduction operation. Defaults to 'mean'/'avg'.
                Can also be a string 'sum' to calculate the sum during reduction.

        Return:
            reduced value, except when the input was not a tensor the output remains is unchanged
        """
        if isinstance(tensor, torch.Tensor):
            tensor = sync_ddp_if_available(tensor, group, reduce_op=(reduce_op or "mean"))
        return tensor

    def training_step(self, *args, **kwargs):
        return self.model(*args, **kwargs)

    def validation_step(self, *args, **kwargs):
        return self.model(*args, **kwargs)

    def test_step(self, *args, **kwargs):
        return self.model(*args, **kwargs)

    def predict_step(self, *args, **kwargs):
        return self.model(*args, **kwargs)

    def post_training_step(self):
        if not self.lightning_module.automatic_optimization:
            self.model.require_backward_grad_sync = True<|MERGE_RESOLUTION|>--- conflicted
+++ resolved
@@ -144,19 +144,9 @@
             raise MisconfigurationException("you selected (distribute_backend = ddp) but did not set Trainer(gpus=?)")
 
         os.environ["PL_IN_DDP_SUBPROCESS"] = "1"
-
-<<<<<<< HEAD
-        if self.lightning_module.logger is not None:
-            os.environ["PL_EXP_VERSION"] = str(self.lightning_module.logger.version)
-
         os.environ["WORLD_SIZE"] = f"{self.num_processes * self.num_nodes}"
-=======
-        num_gpus = len(self.parallel_devices)
-        os.environ["WORLD_SIZE"] = f"{num_gpus * self.num_nodes}"
->>>>>>> 14e6b46c
 
         self.interactive_ddp_procs = []
-
         for local_rank in range(1, self.num_processes):
             env_copy = os.environ.copy()
             env_copy["LOCAL_RANK"] = f"{local_rank}"
