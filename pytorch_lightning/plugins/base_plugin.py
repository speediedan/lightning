# Copyright The PyTorch Lightning team.
#
# Licensed under the Apache License, Version 2.0 (the "License");
# you may not use this file except in compliance with the License.
# You may obtain a copy of the License at
#
#     http://www.apache.org/licenses/LICENSE-2.0
#
# Unless required by applicable law or agreed to in writing, software
# distributed under the License is distributed on an "AS IS" BASIS,
# WITHOUT WARRANTIES OR CONDITIONS OF ANY KIND, either express or implied.
# See the License for the specific language governing permissions and
# limitations under the License.
import contextlib
from abc import ABC, abstractmethod
from typing import Any, Callable, Generator, Optional, overload, Sequence, Tuple

import torch
from torch.nn import Module


class Plugin(ABC):
    """Basic Plugin class to derive precision and training type plugins from."""

    @abstractmethod
    def connect(self, model: Module, *args: Sequence,
                **kwargs: Sequence) -> Optional[Tuple[Module, Sequence, Sequence]]:
        """Connects the plugin with the accelerator (and thereby with trainer and model).
        Will be called by the accelerator.
        """

<<<<<<< HEAD
    def pre_optimizer_step(self, optimizer: torch.optim.Optimizer, optimizer_idx: int) -> None:
        """Hook to do something before each optimizer step."""

    def post_optimizer_step(self, optimizer: torch.optim.Optimizer, optimizer_idx: int) -> None:
        """Hook to do something after each optimizer step."""

    def pre_dispatch(self) -> None:
        """Hook to do something before the dispatch starts."""
=======
    def pre_training(self) -> None:
        """Hook to do something before the training starts."""
>>>>>>> 5579ea74

    def post_dispatch(self) -> None:
        """Hook to do something after the dispatch finishes."""

    @contextlib.contextmanager
    def train_step_context(self) -> Generator:
        """A contextmanager for the trainstep"""
        yield

    @contextlib.contextmanager
    def val_step_context(self) -> Generator:
        """A contextmanager for the validation step"""
        yield

    @contextlib.contextmanager
    def test_step_context(self) -> Generator:
        """A contextmanager for the teststep"""
        yield

    @contextlib.contextmanager
    def predict_context(self) -> Generator:
        """A contextmanager for the teststep"""
        yield<|MERGE_RESOLUTION|>--- conflicted
+++ resolved
@@ -29,19 +29,11 @@
         Will be called by the accelerator.
         """
 
-<<<<<<< HEAD
-    def pre_optimizer_step(self, optimizer: torch.optim.Optimizer, optimizer_idx: int) -> None:
-        """Hook to do something before each optimizer step."""
-
-    def post_optimizer_step(self, optimizer: torch.optim.Optimizer, optimizer_idx: int) -> None:
-        """Hook to do something after each optimizer step."""
+    def pre_training(self) -> None:
+        """Hook to do something before the training starts."""
 
     def pre_dispatch(self) -> None:
         """Hook to do something before the dispatch starts."""
-=======
-    def pre_training(self) -> None:
-        """Hook to do something before the training starts."""
->>>>>>> 5579ea74
 
     def post_dispatch(self) -> None:
         """Hook to do something after the dispatch finishes."""
