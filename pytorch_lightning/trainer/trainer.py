# Copyright The PyTorch Lightning team.
#
# Licensed under the Apache License, Version 2.0 (the "License");
# you may not use this file except in compliance with the License.
# You may obtain a copy of the License at
#
#     http://www.apache.org/licenses/LICENSE-2.0
#
# Unless required by applicable law or agreed to in writing, software
# distributed under the License is distributed on an "AS IS" BASIS,
# WITHOUT WARRANTIES OR CONDITIONS OF ANY KIND, either express or implied.
# See the License for the specific language governing permissions and
# limitations under the License.
"""Trainer to automate the training."""
import warnings
from itertools import count
from pathlib import Path
from typing import Dict, Iterable, List, Optional, Union

import torch
from torch.utils.data import DataLoader

from pytorch_lightning import _logger as log
from pytorch_lightning.accelerators import Accelerator
from pytorch_lightning.accelerators.accelerator_connector import BackendConnector
from pytorch_lightning.callbacks import Callback
from pytorch_lightning.core.datamodule import LightningDataModule
from pytorch_lightning.core.lightning import LightningModule
from pytorch_lightning.core.memory import ModelSummary
from pytorch_lightning.core.step_result import Result
from pytorch_lightning.loggers import LightningLoggerBase
from pytorch_lightning.profiler import BaseProfiler
from pytorch_lightning.trainer.callback_hook import TrainerCallbackHookMixin
from pytorch_lightning.trainer.configuration_validator import ConfigValidator
from pytorch_lightning.trainer.connectors.callback_connector import CallbackConnector
from pytorch_lightning.trainer.connectors.checkpoint_connector import CheckpointConnector
from pytorch_lightning.trainer.connectors.data_connector import DataConnector
from pytorch_lightning.trainer.connectors.debugging_connector import DebuggingConnector
from pytorch_lightning.trainer.connectors.env_vars_connector import overwrite_by_env_vars
from pytorch_lightning.trainer.connectors.logger_connector import LoggerConnector
from pytorch_lightning.trainer.connectors.model_connector import ModelConnector
from pytorch_lightning.trainer.connectors.optimizer_connector import OptimizerConnector
from pytorch_lightning.trainer.connectors.profiler_connector import ProfilerConnector
from pytorch_lightning.trainer.connectors.slurm_connector import SLURMConnector
from pytorch_lightning.trainer.connectors.training_trick_connector import TrainingTricksConnector
from pytorch_lightning.trainer.data_loading import TrainerDataLoadingMixin
from pytorch_lightning.trainer.deprecated_api import DeprecatedDistDeviceAttributes
from pytorch_lightning.trainer.evaluation_loop import EvaluationLoop
from pytorch_lightning.trainer.logging import TrainerLoggingMixin
from pytorch_lightning.trainer.model_hooks import TrainerModelHooksMixin
from pytorch_lightning.trainer.optimizers import TrainerOptimizersMixin
from pytorch_lightning.trainer.predict_loop import PredictLoop
from pytorch_lightning.trainer.properties import TrainerProperties
from pytorch_lightning.trainer.states import RunningStage, TrainerState
from pytorch_lightning.trainer.training_loop import TrainLoop
from pytorch_lightning.trainer.training_tricks import TrainerTrainingTricksMixin
from pytorch_lightning.tuner.tuning import Tuner
from pytorch_lightning.utilities import AMPType, DeviceType, rank_zero_warn
from pytorch_lightning.utilities.cloud_io import load as pl_load
from pytorch_lightning.utilities.debugging import InternalDebugger
from pytorch_lightning.utilities.enums import LightningEnum
from pytorch_lightning.utilities.exceptions import MisconfigurationException
from pytorch_lightning.utilities.memory import recursive_detach
from pytorch_lightning.utilities.model_helpers import is_overridden

# warnings to ignore in trainer
warnings.filterwarnings(
    'ignore', message='torch.distributed.reduce_op is deprecated, '
    'please use torch.distributed.ReduceOp instead'
)


class Trainer(
    TrainerProperties,
    TrainerCallbackHookMixin,
    TrainerModelHooksMixin,
    TrainerOptimizersMixin,
    TrainerLoggingMixin,
    TrainerTrainingTricksMixin,
    TrainerDataLoadingMixin,
    DeprecatedDistDeviceAttributes,
):

    @overwrite_by_env_vars
    def __init__(
        self,
        logger: Union[LightningLoggerBase, Iterable[LightningLoggerBase], bool] = True,
        checkpoint_callback: bool = True,
        callbacks: Optional[Union[List[Callback], Callback]] = None,
        default_root_dir: Optional[str] = None,
        gradient_clip_val: float = 0,
        process_position: int = 0,
        num_nodes: int = 1,
        num_processes: int = 1,
        gpus: Optional[Union[List[int], str, int]] = None,
        auto_select_gpus: bool = False,
        tpu_cores: Optional[Union[List[int], str, int]] = None,
        log_gpu_memory: Optional[str] = None,
        progress_bar_refresh_rate: Optional[int] = None,
        overfit_batches: Union[int, float] = 0.0,
        track_grad_norm: Union[int, float, str] = -1,
        check_val_every_n_epoch: int = 1,
        fast_dev_run: Union[int, bool] = False,
        accumulate_grad_batches: Union[int, Dict[int, int], List[list]] = 1,
        max_epochs: Optional[int] = None,
        min_epochs: Optional[int] = None,
        max_steps: Optional[int] = None,
        min_steps: Optional[int] = None,
        limit_train_batches: Union[int, float] = 1.0,
        limit_val_batches: Union[int, float] = 1.0,
        limit_test_batches: Union[int, float] = 1.0,
        limit_predict_batches: Union[int, float] = 1.0,
        val_check_interval: Union[int, float] = 1.0,
        flush_logs_every_n_steps: int = 100,
        log_every_n_steps: int = 50,
        accelerator: Optional[Union[str, Accelerator]] = None,
        sync_batchnorm: bool = False,
        precision: int = 32,
        weights_summary: Optional[str] = 'top',
        weights_save_path: Optional[str] = None,
        num_sanity_val_steps: int = 2,
        truncated_bptt_steps: Optional[int] = None,
        resume_from_checkpoint: Optional[Union[Path, str]] = None,
        profiler: Optional[Union[BaseProfiler, bool, str]] = None,
        benchmark: bool = False,
        deterministic: bool = False,
        reload_dataloaders_every_epoch: bool = False,
        auto_lr_find: Union[bool, str] = False,
        replace_sampler_ddp: bool = True,
        terminate_on_nan: bool = False,
        auto_scale_batch_size: Union[str, bool] = False,
        prepare_data_per_node: bool = True,
        plugins: Optional[Union[str, list]] = None,
        amp_backend: str = 'native',
        amp_level: str = 'O2',
        distributed_backend: Optional[str] = None,
        automatic_optimization: Optional[bool] = None,
        move_metrics_to_cpu: bool = False,
        enable_pl_optimizer: bool = None,  # todo: remove in v1.3
        multiple_trainloader_mode: str = 'max_size_cycle',
    ):
        r"""
        Customize every aspect of training via flags

        Args:

            accelerator: Previously known as distributed_backend (dp, ddp, ddp2, etc...).
                Can also take in an accelerator object for custom hardware.

            accumulate_grad_batches: Accumulates grads every k batches or as set up in the dict.

            amp_backend: The mixed precision backend to use ("native" or "apex")

            amp_level: The optimization level to use (O1, O2, etc...).

            auto_lr_find: If set to True, will make trainer.tune() run a learning rate finder,
                trying to optimize initial learning for faster convergence. trainer.tune() method will
                set the suggested learning rate in self.lr or self.learning_rate in the LightningModule.
                To use a different key set a string instead of True with the key name.

            auto_scale_batch_size: If set to True, will `initially` run a batch size
                finder trying to find the largest batch size that fits into memory.
                The result will be stored in self.batch_size in the LightningModule.
                Additionally, can be set to either `power` that estimates the batch size through
                a power search or `binsearch` that estimates the batch size through a binary search.

            auto_select_gpus: If enabled and `gpus` is an integer, pick available
                gpus automatically. This is especially useful when
                GPUs are configured to be in "exclusive mode", such
                that only one process at a time can access them.

            benchmark: If true enables cudnn.benchmark.

            callbacks: Add a callback or list of callbacks.

            checkpoint_callback: If ``True``, enable checkpointing.
                It will configure a default ModelCheckpoint callback if there is no user-defined ModelCheckpoint in
                :paramref:`~pytorch_lightning.trainer.trainer.Trainer.callbacks`. Default: ``True``.

                .. warning:: Passing a ModelCheckpoint instance to this argument is deprecated since
                    v1.1 and will be unsupported from v1.3. Use `callbacks` argument instead.

            check_val_every_n_epoch: Check val every n train epochs.

            default_root_dir: Default path for logs and weights when no logger/ckpt_callback passed.
                Default: ``os.getcwd()``.
                Can be remote file paths such as `s3://mybucket/path` or 'hdfs://path/'

            deterministic: If true enables cudnn.deterministic.

            distributed_backend: deprecated. Please use 'accelerator'

            fast_dev_run: runs n if set to ``n`` (int) else 1 if set to ``True`` batch(es)
                of train, val and test to find any bugs (ie: a sort of unit test).

            flush_logs_every_n_steps: How often to flush logs to disk (defaults to every 100 steps).

            gpus: number of gpus to train on (int) or which GPUs to train on (list or str) applied per node

            gradient_clip_val: 0 means don't clip.

            limit_train_batches: How much of training dataset to check (floats = percent, int = num_batches)

            limit_val_batches: How much of validation dataset to check (floats = percent, int = num_batches)

            limit_test_batches: How much of test dataset to check (floats = percent, int = num_batches)

            logger: Logger (or iterable collection of loggers) for experiment tracking.

            log_gpu_memory: None, 'min_max', 'all'. Might slow performance

            log_every_n_steps: How often to log within steps (defaults to every 50 steps).

            automatic_optimization: If False you are responsible for calling .backward, .step, zero_grad
                in LightningModule. This argument has been moved to LightningModule. It is deprecated
                here in v1.1 and will be removed in v1.3.

            prepare_data_per_node: If True, each LOCAL_RANK=0 will call prepare data.
                Otherwise only NODE_RANK=0, LOCAL_RANK=0 will prepare data

            process_position: orders the progress bar when running multiple models on same machine.

            progress_bar_refresh_rate: How often to refresh progress bar (in steps). Value ``0`` disables progress bar.
                Ignored when a custom progress bar is passed to :paramref:`~Trainer.callbacks`. Default: None, means
                a suitable value will be chosen based on the environment (terminal, Google COLAB, etc.).

            profiler: To profile individual steps during training and assist in identifying bottlenecks. Passing bool
                value is deprecated in v1.1 and will be removed in v1.3.

            overfit_batches: Overfit a percent of training data (float) or a set number of batches (int). Default: 0.0

            plugins: Plugins allow modification of core behavior like ddp and amp, and enable custom lightning plugins.

            precision: Full precision (32), half precision (16). Can be used on CPU, GPU or TPUs.

            max_epochs: Stop training once this number of epochs is reached. Disabled by default (None).
                If both max_epochs and max_steps are not specified, defaults to ``max_epochs`` = 1000.

            min_epochs: Force training for at least these many epochs. Disabled by default (None).
                If both min_epochs and min_steps are not specified, defaults to ``min_epochs`` = 1.

            max_steps: Stop training after this number of steps. Disabled by default (None).

            min_steps: Force training for at least these number of steps. Disabled by default (None).

            num_nodes: number of GPU nodes for distributed training.

            num_processes: number of processes for distributed training with distributed_backend="ddp_cpu"

            num_sanity_val_steps: Sanity check runs n validation batches before starting the training routine.
                Set it to `-1` to run all batches in all validation dataloaders. Default: 2

            reload_dataloaders_every_epoch: Set to True to reload dataloaders every epoch.

            replace_sampler_ddp: Explicitly enables or disables sampler replacement. If not specified this
                will toggled automatically when DDP is used. By default it will add ``shuffle=True`` for
                train sampler and ``shuffle=False`` for val/test sampler. If you want to customize it,
                you can set ``replace_sampler_ddp=False`` and add your own distributed sampler.

            resume_from_checkpoint: Path/URL of the checkpoint from which training is resumed. If there is
                no checkpoint file at the path, start from scratch. If resuming from mid-epoch checkpoint,
                training will start from the beginning of the next epoch.

            sync_batchnorm: Synchronize batch norm layers between process groups/whole world.

            terminate_on_nan: If set to True, will terminate training (by raising a `ValueError`) at the
                end of each training batch, if any of the parameters or the loss are NaN or +/-inf.

            tpu_cores: How many TPU cores to train on (1 or 8) / Single TPU to train on [1]

            track_grad_norm: -1 no tracking. Otherwise tracks that p-norm. May be set to 'inf' infinity-norm.

            truncated_bptt_steps: Truncated back prop breaks performs backprop every k steps of much longer
                sequence.

            val_check_interval: How often to check the validation set. Use float to check within a training epoch,
                use int to check every n steps (batches).

            weights_summary: Prints a summary of the weights when training begins.

            weights_save_path: Where to save weights if specified. Will override default_root_dir
                for checkpoints only. Use this if for whatever reason you need the checkpoints
                stored in a different place than the logs written in `default_root_dir`.
                Can be remote file paths such as `s3://mybucket/path` or 'hdfs://path/'
                Defaults to `default_root_dir`.

            move_metrics_to_cpu: Whether to force internal logged metrics to be moved to cpu.
                This can save some gpu memory, but can make training slower. Use with attention.

            enable_pl_optimizer: If True, each optimizer will be wrapped by
                `pytorch_lightning.core.optimizer.LightningOptimizer`. It allows Lightning to
                handle AMP, TPU, accumulated_gradients, etc.
                .. warning:: Currently deprecated and it will be removed in v1.3

            multiple_trainloader_mode: How to loop over the datasets when there are multiple train loaders.
                In 'max_size_cycle' mode, the trainer ends one epoch when the largest dataset is traversed,
                and smaller datasets reload when running out of their data. In 'min_size' mode, all the datasets
                reload when reaching the minimum length of datasets.
        """
        super().__init__()
        self._running_stage = None

        distributed_backend = distributed_backend or accelerator

        distributed_backend = distributed_backend or accelerator

        # init connectors
        self.dev_debugger = InternalDebugger(self)
        self.config_validator = ConfigValidator(self)
        self.data_connector = DataConnector(self)
        self.optimizer_connector = OptimizerConnector(self)

        self.accelerator_connector = BackendConnector(
            num_processes, tpu_cores, distributed_backend, auto_select_gpus, gpus, num_nodes, sync_batchnorm, benchmark,
            replace_sampler_ddp, deterministic, precision, amp_backend, amp_level, plugins
        )
        self.logger_connector = LoggerConnector(self, log_gpu_memory)
        self.model_connector = ModelConnector(self)
        self.callback_connector = CallbackConnector(self)
        self.debugging_connector = DebuggingConnector(self)
        self.training_tricks_connector = TrainingTricksConnector(self)
        self.profile_connector = ProfilerConnector(self)
        self.checkpoint_connector = CheckpointConnector(self)
        self.slurm_connector = SLURMConnector(self)
        self.tuner = Tuner(self)
<<<<<<< HEAD
        self.train_loop = TrainLoop(self, multiple_trainloader_mode)
        self.evaluation_loop = EvaluationLoop(self)
        self.predict_loop = PredictLoop(self)
=======
        self.evaluation_loop = EvaluationLoop(self)
        self.train_loop = TrainLoop(self, multiple_trainloader_mode)
>>>>>>> ecf995ba

        # training state
        self.weights_summary = weights_summary
        self.shown_warnings = set()

        # init callbacks
        # Declare attributes to be set in callback_connector on_trainer_init
        self.callback_connector.on_trainer_init(
            callbacks,
            checkpoint_callback,
            progress_bar_refresh_rate,
            process_position,
            default_root_dir,
            weights_save_path,
            resume_from_checkpoint,
        )

        # hook
        self.on_init_start()

        # init optimizer + lr scheduler related flags
        self.optimizer_connector.on_trainer_init(enable_pl_optimizer)

        # init data flags
        self.data_connector.on_trainer_init(
            check_val_every_n_epoch, reload_dataloaders_every_epoch, prepare_data_per_node
        )

        # init training tricks
        self.training_tricks_connector.on_trainer_init(
            gradient_clip_val, track_grad_norm, accumulate_grad_batches, truncated_bptt_steps, terminate_on_nan
        )

        # init train loop related flags
        # TODO: remove in 1.3.0
        if automatic_optimization is None:
            automatic_optimization = True
        else:
            rank_zero_warn(
                "Disable automatic optimization with the trainer flag is deprecated and will be removed in v1.3.0!"
                "Please use the property on the LightningModule for disabling automatic optimization"
            )
        self.train_loop.on_trainer_init(
            max_epochs,
            min_epochs,
            max_steps,
            min_steps,
            num_sanity_val_steps,
            automatic_optimization,
            weights_summary,
        )
        self.evaluation_loop.on_trainer_init()

        # configure tuner
        self.tuner.on_trainer_init(auto_lr_find, auto_scale_batch_size)

        # configure profiler
        self.profile_connector.on_trainer_init(profiler)

        # init logger flags
        self.logger_connector.on_trainer_init(
            logger,
            flush_logs_every_n_steps,
            log_every_n_steps,
            move_metrics_to_cpu,
        )

        # init debugging flags
        self.debugging_connector.on_init_start(
            limit_train_batches,
            limit_val_batches,
            limit_test_batches,
            limit_predict_batches,
            val_check_interval,
            overfit_batches,
            fast_dev_run,
        )

        # Callback system
        self.on_init_end()

    def setup_trainer(self, model: LightningModule):
        """
        Sanity check a few things before starting actual training or testing.

        Args:
            model: The model to run sanity test on.
        """

        # init amp. Must be done here instead of __init__ to allow ddp to work
        if self.amp_backend == AMPType.NATIVE and self.precision == 16 and self._device_type != DeviceType.TPU:
            self.scaler = self.precision_connector.backend.scaler

        # log hyper-parameters
        if self.logger is not None:
            # save exp to get started (this is where the first experiment logs are written)
            self.logger.log_hyperparams(model.hparams_initial)
            self.logger.log_graph(model)
            self.logger.save()

    def fit(
        self,
        model: LightningModule,
        train_dataloader: Optional[DataLoader] = None,
        val_dataloaders: Optional[Union[DataLoader, List[DataLoader]]] = None,
        datamodule: Optional[LightningDataModule] = None,
    ):
        r"""
        Runs the full optimization routine.

        Args:
            datamodule: A instance of :class:`LightningDataModule`.

            model: Model to fit.

            train_dataloader: A Pytorch DataLoader with training samples. If the model has
                a predefined train_dataloader method this will be skipped.

            val_dataloaders: Either a single Pytorch Dataloader or a list of them, specifying validation samples.
                If the model has a predefined val_dataloaders method this will be skipped

        """
        # bookkeeping
        self._state = TrainerState.RUNNING

        # bookkeeping
        # we reuse fit in .test() and .predict(). When already set, it shouldn't be modified.
        if self._running_stage is None:
            self._set_running_stage(RunningStage.TRAINING, model)

        # set local properties on the model
        self.model_connector.copy_trainer_model_properties(model)

        # set local properties on the model
        self.model_connector.copy_trainer_model_properties(model)

        # ----------------------------
        # LINK DATA
        # ----------------------------
        # setup data, etc...
        self.train_loop.setup_fit(model, train_dataloader, val_dataloaders, datamodule)

        # hook
        self.data_connector.prepare_data(model)
        self.callback_connector._attach_model_callbacks(model, self)

        # ----------------------------
        # SET UP TRAINING
        # ----------------------------
        self.call_setup_hook(model)
        self.call_hook("on_before_accelerator_backend_setup", model)
        self.accelerator_backend.setup(self, model)
        self.setup_trainer(model)
<<<<<<< HEAD

        # ----------------------------
        # INSPECT THESE FOR MAIN LOOPS
        # ----------------------------
        # assign training and eval functions... inspect these to see the train and eval loops :)
        self.accelerator_backend.train_loop = self.run_train
        self.accelerator_backend.validation_loop = self.run_evaluation
        self.accelerator_backend.test_loop = self.run_evaluation
        self.accelerator_backend.predict_loop = self.run_predict
=======
>>>>>>> ecf995ba

        # ----------------------------
        # FITTING
        # ----------------------------
        # hook
        self.call_hook("on_fit_start")

<<<<<<< HEAD
        # plugin will setup fitting (e.g. ddp will launch child processes)
        self.pre_dispatch()

        # dispath `start_training` or `start_testing` or `start_predicting`
        self.dispatch()

        # plugin will finalized fitting (e.g. ddp_spawn will launch load trained model)
        self.post_dispatch()
=======
        # plugin will setup training (e.g. ddp will launch child processes)
        # TODO: the old setup is now called "pre_training", where should this hook be called now?
        self.training_type_plugin.pre_training()
        self.precision_plugin.pre_training()

        # double dispatch: let the plugin initiate the training/test loop.
        if self.testing:
            self.training_type_plugin.start_testing(self)
        else:
            self.training_type_plugin.start_training(self)

        self.precision_plugin.post_training()
        self.training_type_plugin.post_training()
        self.accelerator_backend.teardown()
        results = self.training_type_plugin.results
>>>>>>> ecf995ba

        # ----------------------------
        # POST-Training CLEAN UP
        # ----------------------------
        # hook
        self.call_hook('on_fit_end')

        # hook
        self.teardown('fit')
        if self.is_function_implemented('teardown'):
            model.teardown('fit')

        # return 1 when finished
        # used for testing or when we need to know that training succeeded
        if self._state != TrainerState.INTERRUPTED:
            self._state = TrainerState.FINISHED

        self._set_running_stage(None, model)

        return self.training_type_plugin.results or 1

    def pre_dispatch(self):
        self.training_type_plugin.pre_dispatch()
        self.precision_plugin.pre_dispatch()

    def post_dispatch(self):
        self.training_type_plugin.post_dispatch()
        self.precision_plugin.post_dispatch()
        self.accelerator_backend.teardown()

    def dispatch(self):
        if self.training or self.evaluating:
            self.training_type_plugin.start_training(self)

        elif self.testing:
            self.training_type_plugin.start_testing(self)

        elif self.predicting:
            self.training_type_plugin.start_predicting(self)

        else:
            raise MisconfigurationException(
                f"Received {self._running_stage}. Please, open an issue, as it shouldn't happen."
            )

    def train_or_test_or_predict(self):
        if self.training or self.evaluating:
            results = self.run_train()

        elif self.testing:
            results = self.run_test()

        elif self.predicting:
            results = self.run_predict()

        else:
            raise MisconfigurationException(
                f"Received {self._running_stage}. Please, open an issue, as it shouldn't happen."
            )
        return results

    def _set_running_stage(self, stage: LightningEnum, model_ref: LightningModule):
        """
        This function is used to set the running_state on both
        the trainer and the model
        """
        model_ref.running_stage = stage
        self._running_stage = stage

<<<<<<< HEAD
    def pre_training_routine(self):
=======
    def _pre_training_routine(self):
>>>>>>> ecf995ba
        # wait for all to join if on distributed
        self.accelerator.training_type_plugin.barrier("setup_training")

        # register auto-resubmit when on SLURM
        self.slurm_connector.register_slurm_signal_handlers()

        # --------------------------
        # Pre-train
        # --------------------------
        # on pretrain routine start
        ref_model = self.get_model()

        self.on_pretrain_routine_start(ref_model)
        if self.is_function_implemented("on_pretrain_routine_start"):
            ref_model.on_pretrain_routine_start()

        # print model summary
        if self.is_global_zero and self.weights_summary is not None and not self.testing:
            if self.weights_summary in ModelSummary.MODES:
                ref_model.summarize(mode=self.weights_summary)
            else:
                raise MisconfigurationException("weights_summary can be None, " + ", ".join(ModelSummary.MODES))

        # restore training and model before hpc is called
        self.checkpoint_connector.restore_weights()

        # on pretrain routine end
        self.on_pretrain_routine_end(ref_model)
        if self.is_function_implemented("on_pretrain_routine_end"):
            ref_model.on_pretrain_routine_end()

<<<<<<< HEAD
    def run_train(self):

        self.pre_training_routine()
=======
    def train(self):

        self._pre_training_routine()
>>>>>>> ecf995ba

        if not self.is_global_zero and self.progress_bar_callback is not None:
            self.progress_bar_callback.disable()

        self.run_sanity_check(self.get_model())

        # set stage for logging
        self._set_running_stage(RunningStage.TRAINING, self.get_model())

        self.checkpoint_connector.has_trained = False

        # enable train mode
        model = self.get_model()
        model.train()
        torch.set_grad_enabled(True)

        # reload data when needed
        self.train_loop.reset_train_val_dataloaders(model)

        # hook
        self.train_loop.on_train_start()

        try:
            if self.train_loop.should_skip_training():
                return
            # run all epochs
            epochs = range(self.current_epoch, self.max_epochs) if self.max_epochs else count(self.current_epoch)
            for epoch in epochs:

                # hook
                self.train_loop.on_train_epoch_start(epoch)

                with self.profiler.profile("run_training_epoch"):
                    # run train epoch
                    self.train_loop.run_training_epoch()

                if self.max_steps and self.max_steps <= self.global_step:
                    return

                # early stopping
                met_min_epochs = (epoch >= self.min_epochs - 1) if self.min_epochs else True
                met_min_steps = self.global_step >= self.min_steps if self.min_steps else True

                if self.should_stop:
                    if met_min_epochs and met_min_steps:
                        return
                    else:
                        log.info(
                            'Trainer was signaled to stop but required minimum epochs'
                            f' ({self.min_epochs}) or minimum steps ({self.min_steps}) has'
                            ' not been met. Training will continue...'
                        )

            # hook
            self.train_loop.on_train_end()

        except KeyboardInterrupt:
            rank_zero_warn('Detected KeyboardInterrupt, attempting graceful shutdown...')

            # user could press ctrl+c many times... only shutdown once
            if not self.interrupted:
                self.interrupted = True
                self._state = TrainerState.INTERRUPTED
                self.on_keyboard_interrupt()
        finally:
            # hook
            self.train_loop.on_train_end()

    def run_evaluation(self, max_batches=None, on_epoch=False):

        # used to know if we are logging for val, test + reset cached results
        self._set_running_stage(RunningStage.TESTING if self.testing else RunningStage.EVALUATING, self.get_model())
        self.logger_connector.reset()

        # bookkeeping
        self.evaluation_loop.testing = self.testing

        # prepare dataloaders
        dataloaders, max_batches = self.evaluation_loop.get_evaluation_dataloaders(max_batches)

        # check if we want to skip this evaluation
        if self.evaluation_loop.should_skip_evaluation(max_batches):
            return [], []

        # enable eval mode + no grads
        self.evaluation_loop.on_evaluation_model_eval()
        # ref model
        model = self.get_model()
        model.zero_grad()
        torch.set_grad_enabled(False)

        # hook
        self.evaluation_loop.on_evaluation_start()

        # set up the eval loop
        self.evaluation_loop.setup(model, max_batches, dataloaders)

        # hook
        self.evaluation_loop.on_evaluation_epoch_start()

        # run validation/testing
        for dataloader_idx, dataloader in enumerate(dataloaders):
            # bookkeeping
            dl_outputs = []
            dataloader = self.accelerator_backend.process_dataloader(dataloader)
            dl_max_batches = self.evaluation_loop.max_batches[dataloader_idx]

            for batch_idx, batch in enumerate(dataloader):
                if batch is None:
                    continue

                # stop short when running on limited batches
                if batch_idx >= dl_max_batches:
                    break

                # hook
                self.evaluation_loop.on_evaluation_batch_start(batch, batch_idx, dataloader_idx)

                # lightning module methods
                with self.profiler.profile("evaluation_step_and_end"):
                    output = self.evaluation_loop.evaluation_step(batch, batch_idx, dataloader_idx)
                    output = self.evaluation_loop.evaluation_step_end(output)

                # hook + store predictions
                self.evaluation_loop.on_evaluation_batch_end(output, batch, batch_idx, dataloader_idx)

                # log batch metrics
                self.evaluation_loop.log_evaluation_step_metrics(output, batch_idx)

                # track epoch level outputs
                dl_outputs = self.track_output_for_epoch_end(dl_outputs, output)

            # store batch level output per dataloader
            self.evaluation_loop.outputs.append(dl_outputs)

        # lightning module method
        deprecated_eval_results = self.evaluation_loop.evaluation_epoch_end()

        # hook
        self.evaluation_loop.on_evaluation_epoch_end()

        # update epoch-level lr_schedulers
        if on_epoch:
            self.optimizer_connector.update_learning_rates(interval='epoch')

        # hook
        self.evaluation_loop.on_evaluation_end()

        # log epoch metrics
        eval_loop_results = self.evaluation_loop.log_epoch_metrics_on_evaluation_end()

        # save predictions to disk
        self.evaluation_loop.predictions.to_disk()

        # enable train mode again
        self.evaluation_loop.on_evaluation_model_train()

        torch.set_grad_enabled(True)

        return eval_loop_results, deprecated_eval_results

    def track_output_for_epoch_end(self, outputs, output):
        if output is not None:
            if isinstance(output, Result):
                output.detach()
                if self.move_metrics_to_cpu:
                    output.cpu()
            elif isinstance(output, dict):
                output = recursive_detach(output, to_cpu=self.move_metrics_to_cpu)
            elif isinstance(output, torch.Tensor) and output.is_cuda and self.move_metrics_to_cpu:
                output = output.cpu()
            outputs.append(output)
        return outputs

    def run_test(self):
        if not self.is_global_zero and self.progress_bar_callback is not None:
            self.progress_bar_callback.disable()

        # only load test dataloader for testing
        # self.reset_test_dataloader(ref_model)
        with self.profiler.profile("run_test_evaluation"):
            eval_loop_results, _ = self.run_evaluation()

        if len(eval_loop_results) == 0:
            return 1

        # remove the tensors from the eval results
        for i, result in enumerate(eval_loop_results):
            if isinstance(result, dict):
                for k, v in result.items():
                    if isinstance(v, torch.Tensor):
                        result[k] = v.cpu().item()

        return eval_loop_results

    def run_predict(self):
        # prepare dataloaders
        dataloaders, max_batches = self.predict_loop.get_predict_dataloaders(None)

        # check if we want to skip this evaluation
        if self.predict_loop.should_skip_predict(dataloaders, max_batches):
            return []

        # ref model
        model = self.get_model()

        # enable eval mode + no grads
        self.predict_loop.on_predict_model_eval()
        model.zero_grad()
        torch.set_grad_enabled(False)

        # set up the eval loop
        self.predict_loop.setup(model, max_batches, dataloaders)

        # run validation/testing
        for dataloader_idx, dataloader in enumerate(dataloaders):
            dataloader = self.accelerator_backend.process_dataloader(dataloader)
            dl_max_batches = self.predict_loop.max_batches[dataloader_idx]

            for batch_idx, batch in enumerate(dataloader):
                if batch is None:
                    continue

                # stop short when running on limited batches
                if batch_idx >= dl_max_batches:
                    break

                # lightning module methods
                with self.profiler.profile("predict"):
                    self.predict_loop.predict(batch, batch_idx, dataloader_idx)

        results = self.predict_loop.on_predict_epoch_end()
        return results

    def run_sanity_check(self, ref_model):
        using_val_step = ref_model.val_dataloader is not None and is_overridden('validation_step', ref_model)
        should_sanity_check = using_val_step and self.num_sanity_val_steps > 0 and self.limit_val_batches > 0

        # run tiny validation (if validation defined)
        # to make sure program won't crash during val
        if should_sanity_check:
            self.reset_val_dataloader(ref_model)
            self.num_sanity_val_batches = [
                min(self.num_sanity_val_steps, val_batches) for val_batches in self.num_val_batches
            ]

            # hook and callback
            self.running_sanity_check = True
            self.on_sanity_check_start()

            # run eval step
            _, eval_results = self.run_evaluation(max_batches=self.num_sanity_val_batches)

            # allow no returns from eval
            if eval_results is not None and len(eval_results) > 0:
                # when we get a list back, used only the last item
                if isinstance(eval_results, list):
                    eval_results = eval_results[-1]

                _, _, _, callback_metrics, _ = self.process_dict_result(eval_results)
                self.logger_connector.callback_metrics = callback_metrics

            self.on_sanity_check_end()
            self.running_sanity_check = False

    def test(
        self,
        model: Optional[LightningModule] = None,
        test_dataloaders: Optional[Union[DataLoader, List[DataLoader]]] = None,
        ckpt_path: Optional[str] = 'best',
        verbose: bool = True,
        datamodule: Optional[LightningDataModule] = None,
    ):
        r"""

        Separates from fit to make sure you never run on your test set until you want to.

        Args:
            ckpt_path: Either ``best`` or path to the checkpoint you wish to test.
                If ``None``, use the weights from the last epoch to test. Default to ``best``.

            datamodule: A instance of :class:`LightningDataModule`.

            model: The model to test.

            test_dataloaders: Either a single
                Pytorch Dataloader or a list of them, specifying validation samples.

            verbose: If True, prints the test results

        Returns:
            Returns a list of dictionaries, one for each test dataloader containing their respective metrics.
        """
        # --------------------
        # SETUP HOOK
        # --------------------
        self.verbose_test = verbose

        self._set_running_stage(RunningStage.TESTING, model or self.get_model())

        # If you supply a datamodule you can't supply train_dataloader or val_dataloaders
        if test_dataloaders and datamodule:
            raise MisconfigurationException(
                'You cannot pass test_dataloaders to trainer.test if you supply a datamodule'
            )

        # Attach datamodule to get setup/prepare_data added to model before the call to it below
        self.data_connector.attach_datamodule(model or self.get_model(), datamodule, 'test')

        if model is not None:
            results = self.__test_given_model(model, test_dataloaders)
        else:
            results = self.__test_using_best_weights(ckpt_path, test_dataloaders)

        self.teardown('test')
        self._set_running_stage(None, model or self.get_model())
        return results

    def __test_using_best_weights(self, ckpt_path, test_dataloaders):
        model = self.get_model()

        # if user requests the best checkpoint but we don't have it, error
        if ckpt_path == 'best' and not self.checkpoint_callback.best_model_path:
            raise MisconfigurationException(
                'ckpt_path is "best", but ModelCheckpoint is not configured to save the best model.'
            )

        # load best weights
        if ckpt_path is not None:
            # ckpt_path is 'best' so load the best model
            if ckpt_path == 'best':
                ckpt_path = self.checkpoint_callback.best_model_path

            if len(ckpt_path) == 0:
                rank_zero_warn(
                    f'.test() found no path for the best weights, {ckpt_path}. Please '
                    f'specify a path for a checkpoint .test(ckpt_path=PATH)'
                )
                return {}
            if not self._device_type == DeviceType.TPU:
                self.training_type_plugin.barrier()

            ckpt = pl_load(ckpt_path, map_location=lambda storage, loc: storage)
            model.load_state_dict(ckpt['state_dict'])

        # attach dataloaders
        if test_dataloaders is not None:
            self.data_connector.attach_dataloaders(model, test_dataloaders=test_dataloaders)

        # run tests
        self.tested_ckpt_path = ckpt_path
        results = self.fit(model)

        # teardown
        if self.is_function_implemented('teardown'):
            model_ref = self.get_model()
            model_ref.teardown('test')

        return results

    def __test_given_model(self, model, test_dataloaders):

        # attach data
        if test_dataloaders is not None:
            self.data_connector.attach_dataloaders(model, test_dataloaders=test_dataloaders)

        # run test
        # sets up testing so we short circuit to eval
        results = self.fit(model)

        # teardown
        if self.is_function_implemented('teardown'):
            model.teardown('test')

        return results

    def predict(
        self,
        model: Optional[LightningModule] = None,
        dataloaders: Optional[Union[DataLoader, List[DataLoader]]] = None,
        datamodule: Optional[LightningDataModule] = None,
    ):
        r"""

        Separates from fit to make sure you never run on your predictions set until you want to.

        This will call the model forward function to compute predictions.

        Args:
            model: The model to predict on.

            dataloaders: Either a single
                Pytorch Dataloader or a list of them, specifying inference samples.

            datamodule: A instance of :class:`LightningDataModule`.

        Returns:
            Returns a list of dictionaries, one for each provided dataloader containing their respective predictions.
        """

        # --------------------
        # SETUP HOOK
        # --------------------
        # If you supply a datamodule you can't supply dataloaders

        model = model or self.get_model()

        self._set_running_stage(RunningStage.PREDICTING, model)

        if dataloaders and datamodule:
            raise MisconfigurationException(
                'You cannot pass dataloaders to trainer.predict if you supply a datamodule.'
            )

        if datamodule is not None:
            # Attach datamodule to get setup/prepare_data added to model before the call to it below
            self.data_connector.attach_datamodule(model, datamodule, 'predict')

        # attach data
        if dataloaders is not None:
            self.data_connector.attach_dataloaders(model, predict_dataloaders=dataloaders)

        self.model = model
        results = self.fit(model)
        self._set_running_stage(None, model)

        return results

    def tune(
        self,
        model: LightningModule,
        train_dataloader: Optional[DataLoader] = None,
        val_dataloaders: Optional[Union[DataLoader, List[DataLoader]]] = None,
        datamodule: Optional[LightningDataModule] = None,
    ):
        r"""
        Runs routines to tune hyperparameters before training.

        Args:
            datamodule: A instance of :class:`LightningDataModule`.

            model: Model to tune.

            train_dataloader: A Pytorch DataLoader with training samples. If the model has
                a predefined train_dataloader method this will be skipped.

            val_dataloaders: Either a single Pytorch Dataloader or a list of them, specifying validation samples.
                If the model has a predefined val_dataloaders method this will be skipped

        """
        self.tuner.tune(model, train_dataloader, val_dataloaders, datamodule)

    def call_setup_hook(self, model):
        # call setup after the ddp process has connected
        stage_name = 'test' if self.testing else 'fit'
        if self.datamodule is not None:
            called = self.datamodule.has_setup_test if self.testing else self.datamodule.has_setup_fit
            if not called:
                self.datamodule.setup(stage_name)
        self.setup(model, stage_name)
        model.setup(stage_name)

    def _reset_result_and_set_hook_fx_name(self, hook_name):
        # on_before_zero_grad is called within training_step
        if "batch_start" in hook_name or "on_before_zero_grad" in hook_name:
            return True
        model_ref = self.get_model()
        if model_ref is not None:
            # used to track current hook name called
            model_ref._results = Result()
            model_ref._current_hook_fx_name = hook_name
        return False

    def _cache_logged_metrics(self):
        model_ref = self.get_model()
        if model_ref is not None:
            # capture logging for this hook
            self.logger_connector.cache_logged_metrics()

    def call_hook(self, hook_name, *args, **kwargs):
        # set hook_name to model + reset Result obj
        skip = self._reset_result_and_set_hook_fx_name(hook_name)

        # always profile hooks
        with self.profiler.profile(hook_name):

            # first call trainer hook
            if hasattr(self, hook_name):
                trainer_hook = getattr(self, hook_name)
                trainer_hook(*args, **kwargs)

            # next call hook in lightningModule
            output = None
            model_ref = self.get_model()
            if is_overridden(hook_name, model_ref):
                hook_fx = getattr(model_ref, hook_name)
                output = hook_fx(*args, **kwargs)

            # if the PL module doesn't have the hook then call the accelerator
            # used to auto-reduce things for the user with Results obj
            elif hasattr(self.accelerator_backend, hook_name):
                accelerator_hook = getattr(self.accelerator_backend, hook_name)
                output = accelerator_hook(*args, **kwargs)

        if not skip:
            self._cache_logged_metrics()
        return output

    @property
    def training(self) -> bool:
        return self._running_stage == RunningStage.TRAINING

    @training.setter
    def training(self, val: bool) -> None:
        if val:
            self._running_stage = RunningStage.TRAINING
        elif self.training:
            self._running_stage = None

    @property
    def testing(self) -> bool:
        return self._running_stage == RunningStage.TESTING

    @testing.setter
    def testing(self, val: bool) -> None:
        if val:
            self._running_stage = RunningStage.TESTING
        elif self.testing:
            self._running_stage = None

    @property
    def predicting(self) -> bool:
        return self._running_stage == RunningStage.PREDICTING

    @predicting.setter
    def predicting(self, val: bool) -> None:
        if val:
            self._running_stage = RunningStage.PREDICTING
        elif self.predicting:
            self._running_stage = None

    @property
    def tuning(self) -> bool:
        return self._running_stage == RunningStage.TUNING

    @tuning.setter
    def tuning(self, val: bool) -> None:
        if val:
            self._running_stage = RunningStage.TUNING
        elif self.tuning:
            self._running_stage = None

    @property
    def evaluating(self) -> bool:
        return self._running_stage == RunningStage.EVALUATING

    @evaluating.setter
    def evaluating(self, val: bool) -> None:
        if val:
            self._running_stage = RunningStage.EVALUATING
        elif self.evaluating:
            self._running_stage = None<|MERGE_RESOLUTION|>--- conflicted
+++ resolved
@@ -323,14 +323,9 @@
         self.checkpoint_connector = CheckpointConnector(self)
         self.slurm_connector = SLURMConnector(self)
         self.tuner = Tuner(self)
-<<<<<<< HEAD
         self.train_loop = TrainLoop(self, multiple_trainloader_mode)
         self.evaluation_loop = EvaluationLoop(self)
         self.predict_loop = PredictLoop(self)
-=======
-        self.evaluation_loop = EvaluationLoop(self)
-        self.train_loop = TrainLoop(self, multiple_trainloader_mode)
->>>>>>> ecf995ba
 
         # training state
         self.weights_summary = weights_summary
@@ -484,7 +479,6 @@
         self.call_hook("on_before_accelerator_backend_setup", model)
         self.accelerator_backend.setup(self, model)
         self.setup_trainer(model)
-<<<<<<< HEAD
 
         # ----------------------------
         # INSPECT THESE FOR MAIN LOOPS
@@ -494,8 +488,6 @@
         self.accelerator_backend.validation_loop = self.run_evaluation
         self.accelerator_backend.test_loop = self.run_evaluation
         self.accelerator_backend.predict_loop = self.run_predict
-=======
->>>>>>> ecf995ba
 
         # ----------------------------
         # FITTING
@@ -503,7 +495,6 @@
         # hook
         self.call_hook("on_fit_start")
 
-<<<<<<< HEAD
         # plugin will setup fitting (e.g. ddp will launch child processes)
         self.pre_dispatch()
 
@@ -512,23 +503,6 @@
 
         # plugin will finalized fitting (e.g. ddp_spawn will launch load trained model)
         self.post_dispatch()
-=======
-        # plugin will setup training (e.g. ddp will launch child processes)
-        # TODO: the old setup is now called "pre_training", where should this hook be called now?
-        self.training_type_plugin.pre_training()
-        self.precision_plugin.pre_training()
-
-        # double dispatch: let the plugin initiate the training/test loop.
-        if self.testing:
-            self.training_type_plugin.start_testing(self)
-        else:
-            self.training_type_plugin.start_training(self)
-
-        self.precision_plugin.post_training()
-        self.training_type_plugin.post_training()
-        self.accelerator_backend.teardown()
-        results = self.training_type_plugin.results
->>>>>>> ecf995ba
 
         # ----------------------------
         # POST-Training CLEAN UP
@@ -598,11 +572,7 @@
         model_ref.running_stage = stage
         self._running_stage = stage
 
-<<<<<<< HEAD
-    def pre_training_routine(self):
-=======
     def _pre_training_routine(self):
->>>>>>> ecf995ba
         # wait for all to join if on distributed
         self.accelerator.training_type_plugin.barrier("setup_training")
 
@@ -634,15 +604,9 @@
         if self.is_function_implemented("on_pretrain_routine_end"):
             ref_model.on_pretrain_routine_end()
 
-<<<<<<< HEAD
     def run_train(self):
 
-        self.pre_training_routine()
-=======
-    def train(self):
-
         self._pre_training_routine()
->>>>>>> ecf995ba
 
         if not self.is_global_zero and self.progress_bar_callback is not None:
             self.progress_bar_callback.disable()
