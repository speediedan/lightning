# Copyright The PyTorch Lightning team.
#
# Licensed under the Apache License, Version 2.0 (the "License");
# you may not use this file except in compliance with the License.
# You may obtain a copy of the License at
#
#     http://www.apache.org/licenses/LICENSE-2.0
#
# Unless required by applicable law or agreed to in writing, software
# distributed under the License is distributed on an "AS IS" BASIS,
# WITHOUT WARRANTIES OR CONDITIONS OF ANY KIND, either express or implied.
# See the License for the specific language governing permissions and
# limitations under the License.

from typing import List, Optional, Union

from torch.utils.data import DataLoader

from pytorch_lightning.core.datamodule import LightningDataModule
from pytorch_lightning.utilities.exceptions import MisconfigurationException
from pytorch_lightning.utilities.model_helpers import is_overridden


class DataConnector(object):

    def __init__(self, trainer):
        self.trainer = trainer

    def on_trainer_init(
        self, check_val_every_n_epoch: int, reload_dataloaders_every_epoch: bool, prepare_data_per_node: bool
    ) -> None:
        self.trainer.datamodule = None
        self.trainer.prepare_data_per_node = prepare_data_per_node

        if not isinstance(check_val_every_n_epoch, int):
            raise MisconfigurationException(
                f"check_val_every_n_epoch should be an integer. Found {check_val_every_n_epoch}"
            )

        self.trainer.check_val_every_n_epoch = check_val_every_n_epoch
        self.trainer.reload_dataloaders_every_epoch = reload_dataloaders_every_epoch
        self.trainer._is_data_prepared = False

    def get_profiled_train_dataloader(self, train_dataloader):
        profiled_dl = self.trainer.profiler.profile_iterable(
            enumerate(self._with_is_last(train_dataloader)), "get_train_batch"
        )
        return profiled_dl

    def _with_is_last(self, iterable):
        """Pass through values from the given iterable with an added boolean indicating if this is the last item.
        See `https://stackoverflow.com/a/1630350 <https://stackoverflow.com/a/1630350>`_"""
        it = iter(iterable)
        last = next(it)
        for val in it:
            # yield last and has next
            yield last, False
            last = val
        # yield last, no longer has next
        yield last, True

    def prepare_data(self, model):
        # on multi-gpu jobs we only want to manipulate (download, etc) on node_rank=0, local_rank=0
        # or in the case where each node needs to do its own manipulation in which case just local_rank=0
        if self.can_prepare_data():
            if self.trainer.datamodule is not None:
                self.trainer.datamodule.prepare_data()
            model.prepare_data()
            self.trainer._is_data_prepared = True

    def can_prepare_data(self):
        should_call_dm_prepare_data = True
        if self.trainer.datamodule is not None and is_overridden('prepare_data', self.trainer.datamodule):
            should_call_dm_prepare_data = not self.trainer.datamodule.has_prepared_data

        if self.trainer.prepare_data_per_node:
            return self.trainer.local_rank == 0 and should_call_dm_prepare_data
        else:
            return self.trainer.node_rank == 0 and self.trainer.local_rank == 0 and should_call_dm_prepare_data

    def attach_data(self, model, train_dataloader, val_dataloaders, datamodule):
        # if a datamodule comes in as the second arg, then fix it for the user
        if isinstance(train_dataloader, LightningDataModule):
            datamodule = train_dataloader
            train_dataloader = None

        self.__enforce_datamodule_dataloader_override(train_dataloader, val_dataloaders, datamodule)

        # set up the passed in dataloaders (if needed)
        self.attach_dataloaders(model, train_dataloader, val_dataloaders)
        self.attach_datamodule(model, datamodule)
        self._validate_data_hooks(model)

    def __enforce_datamodule_dataloader_override(self, train_dataloader, val_dataloaders, datamodule):
        # If you supply a datamodule you can't supply train_dataloader or val_dataloaders
        if (train_dataloader is not None or val_dataloaders is not None) and datamodule is not None:
            raise MisconfigurationException(
                'You cannot pass train_dataloader or val_dataloaders to trainer.fit if you supply a datamodule'
            )

    def _validate_data_hooks(self, model):
        # Raise Misconfiguration exception since these hooks are not supported in DP mode
        # TODO: Remove this blocker once batch transfer to device is integrated in Lightning for DP mode.
        batch_transfer_hooks = ('on_before_batch_transfer', 'transfer_batch_to_device', 'on_after_batch_transfer')
        for hook in batch_transfer_hooks:
            if self.trainer.accelerator_connector.use_dp and is_overridden(hook, model):
                raise MisconfigurationException(f'Overriding `{hook}` is not supported in DP mode.')

    def attach_dataloaders(
        self,
        model,
        train_dataloader: Optional[Union[DataLoader, List[DataLoader]]] = None,
        val_dataloaders: Optional[Union[DataLoader, List[DataLoader]]] = None,
        test_dataloaders: Optional[Union[DataLoader, List[DataLoader]]] = None,
        predict_dataloaders: Optional[Union[DataLoader, List[DataLoader]]] = None,
    ):
        # when dataloader is passed via fit, patch the train_dataloader
        # functions to overwrite with these implementations
        if train_dataloader is not None:
            model.train_dataloader = _PatchDataLoader(train_dataloader)

        if val_dataloaders is not None:
            model.val_dataloader = _PatchDataLoader(val_dataloaders)

        if test_dataloaders is not None:
            model.test_dataloader = _PatchDataLoader(test_dataloaders)

        if predict_dataloaders is not None:
            model.predict_dataloader = _PatchDataLoader(predict_dataloaders)

<<<<<<< HEAD
    def attach_datamodule(self, model, datamodule: Optional[LightningDataModule]) -> None:
=======
    def attach_datamodule(self, model, datamodule: Optional[LightningDataModule] = None) -> None:
>>>>>>> 48bbcd3b
        # We use datamodule if it's been provided, otherwise we check model for it
        datamodule = datamodule or getattr(model, 'datamodule', None)

        # If we have a datamodule, attach necessary hooks + dataloaders
        if datamodule:

            # Override loader hooks
            dl_methods = ('train_dataloader', 'val_dataloader', 'test_dataloader', 'predict_dataloader')
            for method in dl_methods:
                if is_overridden(method, datamodule):
                    setattr(model, method, getattr(datamodule, method))

            # Override data transfer hooks if dataset-specific to_device logic has been defined in datamodule
            batch_transfer_hooks = ('on_before_batch_transfer', 'transfer_batch_to_device', 'on_after_batch_transfer')
            for hook in batch_transfer_hooks:
                if is_overridden(hook, datamodule):
                    setattr(model, hook, getattr(datamodule, hook))

            self.trainer.datamodule = datamodule
            datamodule.trainer = self.trainer


class _PatchDataLoader(object):
    r"""
    Callable object for patching dataloaders passed into trainer.fit().
    Use this class to override model.*_dataloader() and be pickle-compatible.

    Args:
        dataloader: Dataloader object to return when called.

    """

    def __init__(self, dataloader: Union[List[DataLoader], DataLoader]):
        self.dataloader = dataloader

        # cannot pickle __code__ so cannot verify if PatchDataloader
        # exists which shows dataloader methods have been overwritten.
        # so, we hack it by using the string representation
        self.patch_loader_code = str(self.__call__.__code__)

    def __call__(self) -> Union[List[DataLoader], DataLoader]:
        return self.dataloader<|MERGE_RESOLUTION|>--- conflicted
+++ resolved
@@ -128,11 +128,7 @@
         if predict_dataloaders is not None:
             model.predict_dataloader = _PatchDataLoader(predict_dataloaders)
 
-<<<<<<< HEAD
-    def attach_datamodule(self, model, datamodule: Optional[LightningDataModule]) -> None:
-=======
     def attach_datamodule(self, model, datamodule: Optional[LightningDataModule] = None) -> None:
->>>>>>> 48bbcd3b
         # We use datamodule if it's been provided, otherwise we check model for it
         datamodule = datamodule or getattr(model, 'datamodule', None)
 
