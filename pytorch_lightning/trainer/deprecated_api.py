--- conflicted
+++ resolved
@@ -102,15 +102,10 @@
 
     @property
     def use_horovod(self) -> bool:
-<<<<<<< HEAD
         rank_zero_warn(
             "Internal: `use_horovod` is deprecated in v1.2 and will be removed in v1.4.", DeprecationWarning
         )
         return self.accelerator_connector._distrib_type == DistributedType.HOROVOD
-=======
-        rank_zero_warn("Internal: `use_horovod` is deprecated in v1.2 and will be removed in v1.4.", DeprecationWarning)
-        return self._distrib_type == DistributedType.HOROVOD
->>>>>>> aba21234
 
     @use_horovod.setter
     def use_horovod(self, val: bool) -> None:
@@ -124,16 +119,9 @@
             "Internal: `use_single_gpu` is deprecated in v1.2 and will be removed in v1.4.", DeprecationWarning
         )
         # todo, limiting to exclude DDP2 is not clear but it comes from connectors...
-<<<<<<< HEAD
         return (self.accelerator_connector._device_type and self.accelerator_connector._device_type == DeviceType.GPU
                 and self.num_gpus == 1
                 and self.accelerator_connector._distrib_type not in (DistributedType.DDP2, ))
-=======
-        return (
-            self._device_type and self._device_type == DeviceType.GPU and self.num_gpus == 1
-            and self._distrib_type != DistributedType.DDP2
-        )
->>>>>>> aba21234
 
     @use_single_gpu.setter
     def use_single_gpu(self, val: bool) -> None:
