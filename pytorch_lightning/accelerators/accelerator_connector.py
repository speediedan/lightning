# Copyright The PyTorch Lightning team.
#
# Licensed under the Apache License, Version 2.0 (the "License");
# you may not use this file except in compliance with the License.
# You may obtain a copy of the License at
#
#     http://www.apache.org/licenses/LICENSE-2.0
#
# Unless required by applicable law or agreed to in writing, software
# distributed under the License is distributed on an "AS IS" BASIS,
# WITHOUT WARRANTIES OR CONDITIONS OF ANY KIND, either express or implied.
# See the License for the specific language governing permissions and
# limitations under the License.

import os
from typing import Optional, Sequence

import torch

from pytorch_lightning import _logger as log
from pytorch_lightning.accelerators.accelerator import Accelerator
from pytorch_lightning.accelerators.cpu import CPUAccelerator
from pytorch_lightning.accelerators.gpu import GPUAccelerator
from pytorch_lightning.accelerators.tpu import TPUAccelerator
from pytorch_lightning.plugins import (
    ApexMixedPrecisionPlugin,
    DataParallelPlugin,
    DDP2Plugin,
    DDPPlugin,
    DDPShardedPlugin,
    DDPSpawnPlugin,
    DDPSpawnShardedPlugin,
    HorovodPlugin,
    NativeMixedPrecisionPlugin,
    PrecisionPlugin,
    RPCPlugin,
    ShardedNativeMixedPrecisionPlugin,
    SingleDevicePlugin,
    SingleTPUPlugin,
    TPUHalfPrecisionPlugin,
    TPUSpawnPlugin,
    TrainingTypePlugin,
<<<<<<< HEAD
=======
    DDPShardedPlugin,
    DDPSpawnShardedPlugin,
>>>>>>> 3b7c20b7
)
from pytorch_lightning.plugins.environments import ClusterEnvironment, SLURMEnvironment, TorchElasticEnvironment
from pytorch_lightning.tuner.auto_gpu_select import pick_multiple_gpus
from pytorch_lightning.utilities import (
    _APEX_AVAILABLE,
    _HOROVOD_AVAILABLE,
    _NATIVE_AMP_AVAILABLE,
    _TPU_AVAILABLE,
    AMPType,
    device_parser,
    DeviceType,
    DistributedType,
    rank_zero_only,
)
from pytorch_lightning.utilities.distributed import rank_zero_info, rank_zero_warn
from pytorch_lightning.utilities.exceptions import MisconfigurationException

if _HOROVOD_AVAILABLE:
    import horovod.torch as hvd


class BackendConnector(object):

    def __init__(
        self,
        num_processes,
        tpu_cores,
        distributed_backend,
        auto_select_gpus,
        gpus,
        num_nodes,
        sync_batchnorm,
        benchmark,
        replace_sampler_ddp,
        deterministic,
        precision,
        amp_type,
        amp_level,
        plugins,
    ):
        # initialization
        self._device_type = DeviceType.CPU
        self._distrib_type = None

        self.num_processes = num_processes
        self.tpu_cores = device_parser.parse_tpu_cores(tpu_cores)
        self.distributed_backend = distributed_backend
        self.auto_select_gpus = auto_select_gpus
        self.gpus = gpus
        self.num_nodes = num_nodes
        self.sync_batchnorm = sync_batchnorm
        self.benchmark = benchmark
        self.replace_sampler_ddp = replace_sampler_ddp
        self.deterministic = deterministic
        self.precision = precision
        self.amp_type = amp_type.lower() if isinstance(amp_type, str) else None
        self.amp_level = amp_level
        self.is_slurm_managing_tasks = False

        self._precision_plugin: Optional[PrecisionPlugin] = None
        self._training_type_plugin: Optional[TrainingTypePlugin] = None
        self._cluster_environment: Optional[ClusterEnvironment] = None

        self.handle_given_plugins(plugins)

        # init the default rank if exists
        # we need to call this here or NVIDIA flags and other messaging in init will show on all ranks
        # this way we only show it on rank 0
        if "LOCAL_RANK" in os.environ:
            rank_zero_only.rank = int(os.environ["LOCAL_RANK"])

        # for gpus allow int, string and gpu list
        if auto_select_gpus and isinstance(gpus, int):
            self.gpus = pick_multiple_gpus(gpus)

        self.parallel_device_ids = device_parser.parse_gpu_ids(self.gpus)
        self.root_gpu = device_parser.determine_root_gpu_device(self.parallel_device_ids)

        self.set_distributed_mode()
        self.configure_slurm_ddp()

        self.accelerator = self.select_accelerator()

        # override dist backend when using tpus
        if self.on_tpu:
            self.distributed_backend = "tpu"

        # init flags for SLURM+DDP to work
        self.world_size = 1
        self.interactive_ddp_procs = []
        self.global_rank = 0

        # benchmarking
        # TODO: should this be moved to GPU accelerator?
        torch.backends.cudnn.benchmark = self.benchmark

        # determinism for cudnn
        # TODO: should this be moved to GPU accelerator?
        torch.backends.cudnn.deterministic = deterministic
        if deterministic:
            # fixing non-deterministic part of horovod
            # https://github.com/PyTorchLightning/pytorch-lightning/pull/1572/files#r420279383
            os.environ["HOROVOD_FUSION_THRESHOLD"] = str(0)

        self.replace_sampler_ddp = replace_sampler_ddp

    def handle_given_plugins(self, plugins: Optional[Sequence]):
        if plugins is None:
            return

        if not isinstance(plugins, Sequence):
            plugins = [plugins]

        training_type = None
        precision = None
        cluster_environment = None

        for plug in plugins:
            if isinstance(plug, TrainingTypePlugin):
                if training_type is None:
                    training_type = plug
                else:
                    raise MisconfigurationException(
                        'You can only specify one precision and one training type plugin. '
                        'Found more than 1 training type plugin'
                    )
            elif isinstance(plug, PrecisionPlugin):
                if precision is None:
                    precision = plug
                else:
                    raise MisconfigurationException(
                        'You can only specify one precision and one training type plugin. '
                        'Found more than 1 precision plugin'
                    )

            elif isinstance(plug, ClusterEnvironment):
                if cluster_environment is None:
                    cluster_environment = plug
                else:
                    raise MisconfigurationException(
                        'You can only specify one cluster environment '
                        'Found more than 1 cluster environment plugin'
                    )
            else:
                raise MisconfigurationException(
                    f'Found invalid type for plugin {plug}. '
                    'Expected a precision or training type plugin.'
                )

        self._training_type_plugin = training_type
        self._precision_plugin = precision
        self._cluster_environment = cluster_environment

    @property
    def precision_plugin(self) -> PrecisionPlugin:
        if self._precision_plugin is None:
            self._precision_plugin = self.select_precision_plugin()

        return self._precision_plugin

    @property
    def training_type_plugin(self) -> TrainingTypePlugin:
        if self._training_type_plugin is None:
            self._training_type_plugin = self.select_training_type_plugin()

        return self._training_type_plugin

    @property
    def cluster_environment(self) -> ClusterEnvironment:
        return self._cluster_environment

    @property
    def on_cpu(self):
        return self._device_type == DeviceType.CPU

    @property
    def on_tpu(self):
        return self.tpu_cores is not None

    @property
    def tpu_id(self):
        if self.on_tpu:
            return self.tpu_cores[0]

        return None

    @property
    def on_gpu(self):
        gpus = self.parallel_device_ids
        return gpus is not None and len(gpus) > 0 and torch.cuda.is_available()

    @property
    def use_dp(self):
        return self._distrib_type == DistributedType.DP

    @property
    def use_ddp(self):
        return self._distrib_type in (DistributedType.DDP, DistributedType.DDP_SPAWN)

    @property
    def use_ddp2(self):
        return self._distrib_type == DistributedType.DDP2

    @property
    def use_horovod(self):
        return self._distrib_type == DistributedType.HOROVOD

    @property
    def num_gpus(self) -> int:
        gpus = self.parallel_device_ids
        if gpus is None:
            return 0
        return len(gpus)

    @property
    def parallel_devices(self):
        if self.on_gpu:
            devices = [torch.device("cuda", i) for i in self.parallel_device_ids]
        elif self.on_tpu:
            # explicitly don't make a tpu device here!
            # https://github.com/PyTorchLightning/pytorch-lightning/issues/3169
            devices = [i for i in self.parallel_device_ids]
        else:
            devices = [torch.device("cpu")] * self.num_processes
        return devices

    @property
    def is_using_torchelastic(self):
        te_flags_passed = "WORLD_SIZE" in os.environ and ("GROUP_RANK" in os.environ or "NODE_RANK" in os.environ)
        return te_flags_passed

    def select_precision_plugin(self):
        if self.precision == 32:
            self.amp_type = None
            return PrecisionPlugin()

        elif self.precision == 16:
            if self.on_tpu:
                return TPUHalfPrecisionPlugin()

            if isinstance(self.training_type_plugin, RPCPlugin):
                raise MisconfigurationException

            if self.amp_type == "native":
                if not _NATIVE_AMP_AVAILABLE:
                    rank_zero_warn(
                        "You have asked for native AMP but your PyTorch version does not support it."
                        " Consider upgrading with `pip install torch>=1.6`."
                        " We will attempt to use NVIDIA Apex for this session."
                    )
                    self.amp_type = "apex"
                else:
                    log.info("Using native 16bit precision.")
                    if isinstance(self.training_type_plugin, (DDPShardedPlugin, DDPSpawnShardedPlugin)):
                        return ShardedNativeMixedPrecisionPlugin()
                    self.amp_type = AMPType.NATIVE
                    return NativeMixedPrecisionPlugin()

            if self.amp_type == "apex":
                if not _APEX_AVAILABLE:
                    rank_zero_warn(
                        "You have asked for Apex AMP but you have not installed it yet."
                        " Install apex first using this guide: https://github.com/NVIDIA/apex#linux"
                    )
                else:
                    if isinstance(self.training_type_plugin, (DDPShardedPlugin, DDPSpawnShardedPlugin)):
                        raise MisconfigurationException(
                            "Sharded Plugin is not supported with Apex AMP, "
                            "please using native AMP for 16-bit precision."
                        )
                    log.info("Using APEX 16bit precision.")
                    self.amp_type = AMPType.APEX
                    return ApexMixedPrecisionPlugin(self.amp_level)
        else:
            raise NotImplementedError("We only support precisions 32 and 16!")

    def select_training_type_plugin(self):
        cluster_environment = self.select_cluster_environment()
        if self.use_ddp2:
            plugin = DDP2Plugin(parallel_devices=self.parallel_devices, cluster_environment=cluster_environment)
        elif self.use_ddp:
            use_slurm_ddp = self.use_ddp and self.is_slurm_managing_tasks
            use_torchelastic_ddp = self.use_ddp and self.is_using_torchelastic
            use_ddp_spawn = self._distrib_type == DistributedType.DDP_SPAWN
            use_ddp_cpu_spawn = self.use_ddp and self.on_cpu
            use_ddp_cpu_torch_elastic = use_ddp_cpu_spawn and self.is_using_torchelastic
            use_ddp_cpu_slurm = use_ddp_cpu_spawn and self.is_slurm_managing_tasks
            use_ddp_sharded = self.distributed_backend == "ddp_sharded"
            use_ddp_sharded_spawn = self.distributed_backend == "ddp_sharded_spawn"

            # TODO: decouple from TE
            # ddp script mode uses the same flags as TE
            if os.environ.get("PL_IN_DDP_SUBPROCESS", False):
                use_torchelastic_ddp = False

            if self.on_tpu:
                ddp_plugin_cls = TPUSpawnPlugin
            elif use_ddp_sharded:
                ddp_plugin_cls = DDPShardedPlugin
            elif use_ddp_sharded_spawn:
                ddp_plugin_cls = DDPSpawnShardedPlugin
            elif use_ddp_cpu_slurm or use_slurm_ddp or use_ddp_cpu_torch_elastic or use_torchelastic_ddp:
                ddp_plugin_cls = DDPPlugin
            elif use_ddp_spawn or use_ddp_cpu_spawn:
                ddp_plugin_cls = DDPSpawnPlugin
            else:
                ddp_plugin_cls = DDPPlugin

            plugin = ddp_plugin_cls(
                parallel_devices=self.parallel_devices,
                num_nodes=self.num_nodes,
                cluster_environment=cluster_environment,
                sync_batchnorm=self.sync_batchnorm,
            )
        elif self.use_dp:
            plugin = DataParallelPlugin(parallel_devices=self.parallel_devices)
        elif self.use_horovod:
            plugin = HorovodPlugin(parallel_devices=self.parallel_devices)
        elif self.on_tpu:
            plugin = SingleTPUPlugin(self.tpu_id)
        else:
            plugin = SingleDevicePlugin(device=torch.device(f"cuda:{self.root_gpu}" if self.on_gpu else "cpu"))
        return plugin

    def select_accelerator(self):
        if isinstance(self.distributed_backend, Accelerator):
            # custom accelerator from user
            if self._precision_plugin is not None or self._training_type_plugin is not None:
                # plugins also specified by user
                rank_zero_warn(
                    'Specified Precision and TrainingType Plugins will be ignored, '
                    'since an Accelerator instance was provided'
                )
            return self.distributed_backend

        if self.on_gpu:
            acc_cls = GPUAccelerator
        elif self.on_tpu:
            acc_cls = TPUAccelerator
        else:
            acc_cls = CPUAccelerator

        return acc_cls(
            precision_plugin=self.precision_plugin,
            training_type_plugin=self.training_type_plugin,
        )

    def select_cluster_environment(self):
        if self._cluster_environment is not None:
            return self._cluster_environment
        if self.is_slurm_managing_tasks:
            env = SLURMEnvironment()
        elif self.is_using_torchelastic:
            env = TorchElasticEnvironment()
            # TODO: decouple DDP from TE
            #   maybe introduce a DefaultEnvironment?
            os.environ["PL_IN_DDP_SUBPROCESS"] = "1"
        else:
            # TODO: maybe introduce a DefaultEnvironment?
            env = TorchElasticEnvironment()
        return env

    def set_distributed_mode(self):
        if isinstance(self.distributed_backend, Accelerator):
            return

        if self.distributed_backend is None:
            if self.has_horovodrun():
                self._set_horovod_backend()
            elif self.num_gpus == 0 and (self.num_nodes > 1 or self.num_processes > 1):
                self._distrib_type = DistributedType.DDP
            elif self.num_gpus > 1:
                rank_zero_warn(
                    'You requested multiple GPUs but did not specify a backend, e.g.'
                    ' `Trainer(accelerator="dp"|"ddp"|"ddp2")`. Setting `accelerator="ddp_spawn"` for you.'
                )
                self.distributed_backend = "ddp_spawn"

        # special case with DDP on CPUs
        if self.distributed_backend == "ddp_cpu":
            self._distrib_type = DistributedType.DDP
            self.data_parallel_device_ids = None
            if self.num_gpus > 0:
                rank_zero_warn(
                    'You requested one or more GPUs, but set the backend to `ddp_cpu`. Training will not use GPUs.'
                )
            if self.num_processes is None:
                # define the max CPU available
                self.num_processes = os.cpu_count()
        # special case with TPUs
        elif self.distributed_backend == 'tpu':
            self._device_type = DeviceType.TPU
        # set all other requested distrib. types and if it was not set in the
        elif self.distributed_backend and self._distrib_type is None:
            self._distrib_type = DistributedType(self.distributed_backend)

        # unless you request explicitly for CPU and some GPU are available use them
        _on_cpu = self.distributed_backend and 'cpu' in self.distributed_backend
        if self.num_gpus > 0 and not _on_cpu:
            self._device_type = DeviceType.GPU

        _distrib_types = (DistributedType.DP, DistributedType.DDP, DistributedType.DDP_SPAWN, DistributedType.DDP2)
        # DP and DDP2 cannot run without GPU
        if self.num_gpus == 0 and self._distrib_type in _distrib_types and not _on_cpu:
            rank_zero_warn(
                'You requested distributed training on GPUs, but none is available, so we set backend to `ddp_cpu`.'
            )
            # todo: in some cases it yield in comarison None and int
            if (self.num_nodes and self.num_nodes > 1) or (self.num_processes and self.num_processes > 1):
                self._distrib_type = DistributedType.DDP
            else:
                rank_zero_warn('You are running on single node with no parallelization, so distributed has no effect.')
                self._distrib_type = None

        # for DDP overwrite nb processes by requested GPUs
        if (
            self._device_type == DeviceType.GPU
            and self._distrib_type in (DistributedType.DDP, DistributedType.DDP_SPAWN)
        ):
            self.num_processes = self.num_gpus

        # Horovod is an extra case...
        if self.distributed_backend == "horovod":
            self._set_horovod_backend()

        # throw error to force user ddp or ddp2 choice
        _ddp = (DistributedType.DDP, DistributedType.DDP_SPAWN, DistributedType.DDP2)
        if (self.num_nodes > 1 and self._distrib_type not in _ddp):
            raise MisconfigurationException(
                'DataParallel does not support num_nodes > 1. Switching to DistributedDataParallel for you. '
                'To silence this warning set `accelerator="ddp"` or `accelerator="ddp2"`'
            )

        rank_zero_info(f'GPU available: {torch.cuda.is_available()}, used: {self._device_type == DeviceType.GPU}')
        num_cores = self.tpu_cores if self.tpu_cores is not None else 0
        rank_zero_info(f'TPU available: {_TPU_AVAILABLE}, using: {num_cores} TPU cores')

        if torch.cuda.is_available() and self._device_type != DeviceType.GPU:
            rank_zero_warn("GPU available but not used. Set the --gpus flag when calling the script.")

    def _set_horovod_backend(self):
        self.check_horovod()
        self._distrib_type = DistributedType.HOROVOD

        # Initialize Horovod to get rank / size info
        hvd.init()
        if self.on_gpu:
            # Horovod assigns one local GPU per process
            self.parallel_device_ids = list(range(hvd.local_size()))
            self.root_gpu = hvd.local_rank()
        else:
            self.num_processes = hvd.local_size()

    def check_horovod(self):
        """Raises a `MisconfigurationException` if the Trainer is not configured correctly for Horovod."""
        if not _HOROVOD_AVAILABLE:
            raise MisconfigurationException(
                'Requested `distributed_backend="horovod"`, but Horovod is not installed.'
                "Install with \n $HOROVOD_WITH_PYTORCH=1 pip install horovod[pytorch]"
            )

        if self.num_gpus > 1 or self.num_nodes > 1:
            raise MisconfigurationException(
                "Horovod does not support setting num_nodes / num_gpus explicitly. Use "
                "horovodrun / mpirun to configure the number of processes."
            )

    @staticmethod
    def has_horovodrun():
        """Returns True if running with `horovodrun` using Gloo or OpenMPI."""
        return "OMPI_COMM_WORLD_RANK" in os.environ or "HOROVOD_RANK" in os.environ

    def configure_slurm_ddp(self):
        # extract SLURM flag vars
        # whenever we have the correct number of tasks, we let slurm manage processes
        # otherwise we launch the required number of processes
        if self.use_ddp or self.use_ddp2:
            num_requested_gpus = self.num_gpus * self.num_nodes
            num_slurm_tasks = 0
            try:
                num_slurm_tasks = int(os.environ["SLURM_NTASKS"])
                self.is_slurm_managing_tasks = num_slurm_tasks == num_requested_gpus

                # enable slurm cpu
                if num_requested_gpus == 0:
                    self.is_slurm_managing_tasks = num_slurm_tasks == self.num_processes

                # in interactive mode we don't manage tasks
                job_name = os.environ["SLURM_JOB_NAME"]
                if job_name == "bash":
                    self.is_slurm_managing_tasks = False

            except Exception:
                # likely not on slurm, so set the slurm managed flag to false
                self.is_slurm_managing_tasks = False

        # used for tests only, set this flag to simulate slurm managing a task
        try:
            should_fake = int(os.environ["FAKE_SLURM_MANAGING_TASKS"])
            if should_fake:
                self.is_slurm_managing_tasks = True
        except Exception:
            pass

        # notify user the that slurm is managing tasks
        if self.is_slurm_managing_tasks:
            rank_zero_info("Multi-processing is handled by Slurm.")<|MERGE_RESOLUTION|>--- conflicted
+++ resolved
@@ -40,11 +40,8 @@
     TPUHalfPrecisionPlugin,
     TPUSpawnPlugin,
     TrainingTypePlugin,
-<<<<<<< HEAD
-=======
     DDPShardedPlugin,
     DDPSpawnShardedPlugin,
->>>>>>> 3b7c20b7
 )
 from pytorch_lightning.plugins.environments import ClusterEnvironment, SLURMEnvironment, TorchElasticEnvironment
 from pytorch_lightning.tuner.auto_gpu_select import pick_multiple_gpus
