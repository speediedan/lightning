# Copyright The PyTorch Lightning team.
#
# Licensed under the Apache License, Version 2.0 (the "License");
# you may not use this file except in compliance with the License.
# You may obtain a copy of the License at
#
#     http://www.apache.org/licenses/LICENSE-2.0
#
# Unless required by applicable law or agreed to in writing, software
# distributed under the License is distributed on an "AS IS" BASIS,
# WITHOUT WARRANTIES OR CONDITIONS OF ANY KIND, either express or implied.
# See the License for the specific language governing permissions and
# limitations under the License.
from abc import ABC
from argparse import ArgumentParser
from distutils.version import LooseVersion
from random import shuffle
from warnings import warn

import numpy as np
import torch
from torch.nn import functional as F
from torch.utils.data import random_split

import pytorch_lightning as pl
from pl_examples import (
    _DALI_AVAILABLE,
    _DATASETS_PATH,
    _TORCHVISION_AVAILABLE,
    _TORCHVISION_MNIST_AVAILABLE,
    cli_lightning_logo,
)

<<<<<<< HEAD
if _TORCHVISION_AVAILABLE and _TORCHVISION_MNIST_AVAILABLE:
=======
if _TORCHVISION_AVAILABLE:
>>>>>>> 48bbcd3b
    from torchvision import transforms
if _TORCHVISION_MNIST_AVAILABLE:
    from torchvision.datasets import MNIST
else:
    from tests.helpers.datasets import MNIST

if _DALI_AVAILABLE:
    from nvidia.dali import __version__ as dali_version
    from nvidia.dali import ops
    from nvidia.dali.pipeline import Pipeline
    from nvidia.dali.plugin.pytorch import DALIClassificationIterator

    NEW_DALI_API = LooseVersion(dali_version) >= LooseVersion('0.28.0')
    if NEW_DALI_API:
        from nvidia.dali.plugin.base_iterator import LastBatchPolicy
else:
    warn('NVIDIA DALI is not available')
    ops, Pipeline, DALIClassificationIterator, LastBatchPolicy = ..., ABC, ABC, ABC


class ExternalMNISTInputIterator(object):
    """
    This iterator class wraps torchvision's MNIST dataset and returns the images and labels in batches
    """

    def __init__(self, mnist_ds, batch_size):
        self.batch_size = batch_size
        self.mnist_ds = mnist_ds
        self.indices = list(range(len(self.mnist_ds)))
        shuffle(self.indices)

    def __iter__(self):
        self.i = 0
        self.n = len(self.mnist_ds)
        return self

    def __next__(self):
        batch = []
        labels = []
        for _ in range(self.batch_size):
            index = self.indices[self.i]
            img, label = self.mnist_ds[index]
            batch.append(img.numpy())
            labels.append(np.array([label], dtype=np.uint8))
            self.i = (self.i + 1) % self.n
        return (batch, labels)


class ExternalSourcePipeline(Pipeline):
    """
    This DALI pipeline class just contains the MNIST iterator
    """

    def __init__(self, batch_size, eii, num_threads, device_id):
        super(ExternalSourcePipeline, self).__init__(batch_size, num_threads, device_id, seed=12)
        self.source = ops.ExternalSource(source=eii, num_outputs=2)
        self.build()

    def define_graph(self):
        images, labels = self.source()
        return images, labels


class DALIClassificationLoader(DALIClassificationIterator):
    """
    This class extends DALI's original `DALIClassificationIterator` with the `__len__()` function
     so that we can call `len()` on it
    """

    def __init__(
        self,
        pipelines,
        size=-1,
        reader_name=None,
        auto_reset=False,
        fill_last_batch=True,
        dynamic_shape=False,
        last_batch_padded=False,
    ):
        if NEW_DALI_API:
            last_batch_policy = LastBatchPolicy.FILL if fill_last_batch else LastBatchPolicy.DROP
            super().__init__(
                pipelines,
                size,
                reader_name,
                auto_reset,
                dynamic_shape,
                last_batch_policy=last_batch_policy,
                last_batch_padded=last_batch_padded
            )
        else:
            super().__init__(
                pipelines, size, reader_name, auto_reset, fill_last_batch, dynamic_shape, last_batch_padded
            )
        self._fill_last_batch = fill_last_batch

    def __len__(self):
        batch_count = self._size // (self._num_gpus * self.batch_size)
        last_batch = 1 if self._fill_last_batch else 1
        return batch_count + last_batch


class LitClassifier(pl.LightningModule):

    def __init__(self, hidden_dim=128, learning_rate=1e-3):
        super().__init__()
        self.save_hyperparameters()

        self.l1 = torch.nn.Linear(28 * 28, self.hparams.hidden_dim)
        self.l2 = torch.nn.Linear(self.hparams.hidden_dim, 10)

    def forward(self, x):
        x = x.view(x.size(0), -1)
        x = torch.relu(self.l1(x))
        x = torch.relu(self.l2(x))
        return x

    def split_batch(self, batch):
        return batch[0]["data"], batch[0]["label"].squeeze().long()

    def training_step(self, batch, batch_idx):
        x, y = self.split_batch(batch)
        y_hat = self(x)
        loss = F.cross_entropy(y_hat, y)
        return loss

    def validation_step(self, batch, batch_idx):
        x, y = self.split_batch(batch)
        y_hat = self(x)
        loss = F.cross_entropy(y_hat, y)
        self.log('valid_loss', loss)

    def test_step(self, batch, batch_idx):
        x, y = self.split_batch(batch)
        y_hat = self(x)
        loss = F.cross_entropy(y_hat, y)
        self.log('test_loss', loss)

    def configure_optimizers(self):
        return torch.optim.Adam(self.parameters(), lr=self.hparams.learning_rate)

    @staticmethod
    def add_model_specific_args(parent_parser):
        parser = parent_parser.add_argument_group("LitClassifier")
        parser.add_argument('--hidden_dim', type=int, default=128)
        parser.add_argument('--learning_rate', type=float, default=0.0001)
        return parent_parser


def cli_main():
    if not _DALI_AVAILABLE:
        return

    pl.seed_everything(1234)

    # ------------
    # args
    # ------------
    parser = ArgumentParser()
    parser.add_argument('--batch_size', default=32, type=int)
    parser = pl.Trainer.add_argparse_args(parser)
    parser = LitClassifier.add_model_specific_args(parser)
    args = parser.parse_args()

    # ------------
    # data
    # ------------
    dataset = MNIST(_DATASETS_PATH, train=True, download=True, transform=transforms.ToTensor())
    mnist_test = MNIST(_DATASETS_PATH, train=False, download=True, transform=transforms.ToTensor())
    mnist_train, mnist_val = random_split(dataset, [55000, 5000])

    eii_train = ExternalMNISTInputIterator(mnist_train, args.batch_size)
    eii_val = ExternalMNISTInputIterator(mnist_val, args.batch_size)
    eii_test = ExternalMNISTInputIterator(mnist_test, args.batch_size)

    pipe_train = ExternalSourcePipeline(batch_size=args.batch_size, eii=eii_train, num_threads=2, device_id=0)
    train_loader = DALIClassificationLoader(pipe_train, size=len(mnist_train), auto_reset=True, fill_last_batch=True)

    pipe_val = ExternalSourcePipeline(batch_size=args.batch_size, eii=eii_val, num_threads=2, device_id=0)
    val_loader = DALIClassificationLoader(pipe_val, size=len(mnist_val), auto_reset=True, fill_last_batch=False)

    pipe_test = ExternalSourcePipeline(batch_size=args.batch_size, eii=eii_test, num_threads=2, device_id=0)
    test_loader = DALIClassificationLoader(pipe_test, size=len(mnist_test), auto_reset=True, fill_last_batch=False)

    # ------------
    # model
    # ------------
    model = LitClassifier(args.hidden_dim, args.learning_rate)

    # ------------
    # training
    # ------------
    trainer = pl.Trainer.from_argparse_args(args)
    trainer.fit(model, train_loader, val_loader)

    # ------------
    # testing
    # ------------
    trainer.test(test_dataloaders=test_loader)


if __name__ == "__main__":
    cli_lightning_logo()
    cli_main()<|MERGE_RESOLUTION|>--- conflicted
+++ resolved
@@ -31,11 +31,7 @@
     cli_lightning_logo,
 )
 
-<<<<<<< HEAD
-if _TORCHVISION_AVAILABLE and _TORCHVISION_MNIST_AVAILABLE:
-=======
 if _TORCHVISION_AVAILABLE:
->>>>>>> 48bbcd3b
     from torchvision import transforms
 if _TORCHVISION_MNIST_AVAILABLE:
     from torchvision.datasets import MNIST
